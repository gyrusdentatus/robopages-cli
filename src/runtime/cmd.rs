--- conflicted
+++ resolved
@@ -87,16 +87,6 @@
         Ok(cmd)
     }
 
-<<<<<<< HEAD
-    pub async fn execute(&self, ssh: Option<SSHConnection>) -> anyhow::Result<String> {
-        if let Some(ssh) = ssh {
-            ssh.execute(self.sudo, &self.app, &self.args).await
-        } else {
-            let output = tokio::process::Command::new(&self.app)
-                .args(&self.args)
-                .output()
-                .await?;
-=======
     fn get_env_interpolated_args(&self) -> Vec<String> {
         log::debug!("interpolating variables from environment: {:?}", self.env);
 
@@ -121,7 +111,12 @@
         args
     }
 
-    pub async fn execute(&self) -> anyhow::Result<String> {
+    pub async fn execute(&self, ssh: Option<SSHConnection>) -> anyhow::Result<String> {
+        // execyte via ssh
+        if let Some(ssh) = ssh {
+            return ssh.execute(self.sudo, &self.app, &self.args).await;
+        }
+
         log::debug!("executing command: {}", self);
         log::debug!("full command details: {:?}", self);
 
@@ -138,29 +133,12 @@
 
         let output = command.output().await?;
         log::debug!("command completed with status: {:?}", output.status);
->>>>>>> 235b1c9a
-
-            let mut parts = vec![];
-
-            let stdout = String::from_utf8_lossy(&output.stdout);
-            let stderr = String::from_utf8_lossy(&output.stderr);
-
-<<<<<<< HEAD
-            if !output.status.success() {
-                parts.push(format!("EXIT CODE: {}", &output.status));
-            }
-
-            if !stdout.is_empty() {
-                parts.push(stdout.to_string());
-            }
-
-            if !stderr.is_empty() {
-                if output.status.success() {
-                    parts.push(stderr.to_string());
-                } else {
-                    parts.push(format!("ERROR: {}", stderr));
-                }
-=======
+
+        let mut parts = vec![];
+
+        let stdout = String::from_utf8_lossy(&output.stdout);
+        let stderr = String::from_utf8_lossy(&output.stderr);
+
         if !output.status.success() {
             log::warn!("command failed with exit code: {}", output.status);
             parts.push(format!("EXIT CODE: {}", &output.status));
@@ -178,13 +156,9 @@
             } else {
                 log::error!("command stderr (failure): {}", stderr);
                 parts.push(format!("ERROR: {}", stderr));
->>>>>>> 235b1c9a
             }
-
-<<<<<<< HEAD
-            Ok(parts.join("\n"))
-        }
-=======
+        }
+
         let result = parts.join("\n");
         log::debug!(
             "command execution completed, output length: {}",
@@ -193,7 +167,6 @@
         log::trace!("command output: {}", result);
 
         Ok(result)
->>>>>>> 235b1c9a
     }
 }
 
